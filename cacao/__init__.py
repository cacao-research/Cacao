"""
Cacao - A high-performance, reactive web framework for Python
"""

<<<<<<< HEAD
__version__ = "1.0.28.dev1"
=======
__version__ = "1.0.27-rc.1"
>>>>>>> 311d8ec1

from .core.app import App
from .core.decorators import mix
from .core import run, run_desktop, State, Component
from .utilities.icons import icon_registry, process_icons_in_component

__all__ = [
    "App",
    "mix",
    "run",
    "run_desktop",
    "State",
    "Component",
    "icon_registry"
]<|MERGE_RESOLUTION|>--- conflicted
+++ resolved
@@ -2,11 +2,7 @@
 Cacao - A high-performance, reactive web framework for Python
 """
 
-<<<<<<< HEAD
-__version__ = "1.0.28.dev1"
-=======
 __version__ = "1.0.27-rc.1"
->>>>>>> 311d8ec1
 
 from .core.app import App
 from .core.decorators import mix

--- conflicted
+++ resolved
@@ -2,11 +2,7 @@
 Cacao - A high-performance, reactive web framework for Python
 """
 
-<<<<<<< HEAD
-__version__ = "1.0.29.dev1"
-=======
 __version__ = "1.0.28-rc.1"
->>>>>>> 085d0770
 
 from .core.app import App
 from .core.decorators import mix
